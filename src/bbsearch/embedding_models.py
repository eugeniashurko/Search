"""Model handling sentences embeddings."""
from abc import ABC, abstractmethod
import string

from nltk.corpus import stopwords
from nltk import word_tokenize
import numpy as np
import sent2vec
from sentence_transformers import SentenceTransformer
import tensorflow_hub as hub
import torch
from transformers import AutoTokenizer, AutoModelWithLMHead


class EmbeddingModel(ABC):
    """Abstract interface for the Sentences Embeddings Models."""

    @property
    @abstractmethod
    def dim(self):
        """Return dimension of the embedding."""

    def preprocess(self, raw_sentence):
        """Preprocess the sentence (Tokenization, ...) if needed by the model.

        Parameters
        ----------
        raw_sentence: str
            Raw sentence to embed.

        Returns
        -------
        preprocessed_sentence:
            Preprocessed sentence in the format expected by the model if needed.
        """
        return raw_sentence

    @abstractmethod
    def embed(self, preprocessed_sentence):
        """Compute the sentences embeddings for a given sentence.

        Parameters
        ----------
        preprocessed_sentence: str
            Preprocessed sentence to embed.

        Returns
        -------
        embedding: numpy.array
            One dimensional vector representing the embedding of the given sentence.
        """


class SBioBERT(EmbeddingModel):
    """Sentence BioBERT.

    Parameters
    ----------
    device: torch.device
        Torch device.

    References
    ----------
    https://huggingface.co/gsarti/biobert-nli
    """

    def __init__(self,
                 device=None):

        self.device = device or torch.device('cpu')
        self.sbiobert_model = AutoModelWithLMHead.from_pretrained("gsarti/biobert-nli").bert.to(self.device)
        self.tokenizer = AutoTokenizer.from_pretrained("gsarti/biobert-nli")

    @property
    def dim(self):
        return 768

    def preprocess(self, raw_sentence):
        """Preprocess the sentence (Tokenization, ...).

        Parameters
        ----------
        raw_sentence: str
            Raw sentence to embed.

        Returns
        -------
        preprocessed_sentence: torch.Tensor
            Preprocessed sentence.
        """
        # Add the special tokens.
        marked_text = "[CLS] " + raw_sentence + " [SEP]"

        # Split the sentence into tokens.
        tokenized_text = self.tokenizer.tokenize(marked_text)

        # Map the token strings to their vocabulary indices.
        indexed_tokens = self.tokenizer.convert_tokens_to_ids(tokenized_text)

        # Convert inputs to PyTorch tensors
        preprocessed_sentence = torch.tensor([indexed_tokens]).to(self.device)

        return preprocessed_sentence

    def embed(self, preprocessed_sentence):
        """Compute the sentences embeddings for a given sentence.

        Parameters
        ----------
        preprocessed_sentence: torch.Tensor
            Preprocessed sentence to embed.

        Returns
        -------
        embedding: numpy.array
            Embedding of the specified sentence of shape (768,)
        """
        segments_tensors = torch.ones_like(preprocessed_sentence)
        with torch.no_grad():
            self.sbiobert_model.eval()
            encoded_layers, test = self.sbiobert_model(preprocessed_sentence, segments_tensors)
            sentence_encoding = encoded_layers[-1].squeeze().mean(axis=0)
            embedding = sentence_encoding.detach().cpu().numpy()

        return embedding


class BSV(EmbeddingModel):
    """BioSentVec.

    Parameters
    ----------
    checkpoint_model_path: pathlib.Path
        Path to the file of the stored model BSV.

    References
    ----------
    https://github.com/ncbi-nlp/BioSentVec
    """

    def __init__(self,
                 checkpoint_model_path):

        self.checkpoint_model_path = checkpoint_model_path
        if not self.checkpoint_model_path.is_file():
            raise FileNotFoundError(f'The file {self.checkpoint_model_path} was not found.')
        self.bsv_model = sent2vec.Sent2vecModel()
        self.bsv_model.load_model(str(self.checkpoint_model_path))
        self.bsv_stopwords = set(stopwords.words('english'))

    @property
    def dim(self):
        return 700

    def preprocess(self, raw_sentence):
        """Preprocess the sentence (Tokenization, ...).

        Parameters
        ----------
        raw_sentence: str
            Raw sentence to embed.

        Returns
        -------
        preprocessed_sentence: str
            Preprocessed sentence.
        """
        raw_sentence = raw_sentence.replace('/', ' / ')
        raw_sentence = raw_sentence.replace('.-', ' .- ')
        raw_sentence = raw_sentence.replace('.', ' . ')
        raw_sentence = raw_sentence.replace('\'', ' \' ')
        raw_sentence = raw_sentence.lower()
        tokens = [token for token in word_tokenize(raw_sentence)
                  if token not in string.punctuation and token not in self.bsv_stopwords]
        return ' '.join(tokens)

    def embed(self, preprocessed_sentence):
        """Compute the sentences embeddings for a given sentence.

        Parameters
        ----------
        preprocessed_sentence: str
            Preprocessed sentence to embed.

        Returns
        -------
        embedding: numpy.array
            Embedding of the specified sentence of shape (700,).
        """
        embedding = self.bsv_model.embed_sentences([preprocessed_sentence])[0]
        return embedding

<<<<<<< HEAD
        with sqlite3.connect(str(database_path)) as db:
            curs = db.cursor()
            curs.execute("""SELECT sentence_id, text FROM sentences
                        WHERE sha IN (SELECT sha FROM article_id_2_sha WHERE article_id IN
                        (SELECT article_id FROM articles WHERE has_covid19_tag is True))""")
            while True:
                batch = curs.fetchmany(batch_size)
                if not batch:
                    break
                ids, sentences = zip(*batch)
=======
>>>>>>> afe324ea

class SBERT(EmbeddingModel):
    """Sentence BERT.

    References
    ----------
    https://github.com/UKPLab/sentence-transformers
    """

    def __init__(self):

        self.sbert_model = SentenceTransformer('bert-base-nli-mean-tokens')

    @property
    def dim(self):
        return 768

    def embed(self, preprocessed_sentence):
        """Compute the sentences embeddings for a given sentence.

        Parameters
        ----------
        preprocessed_sentence: str
            Preprocessed sentence to embed.

        Returns
        -------
        embedding: numpy.array
            Embedding of the given sentence of shape (768,).
        """
        embedding = self.sbert_model.encode([preprocessed_sentence])[0]
        return embedding


class USE(EmbeddingModel):
    """Universal Sentence Encoder.

    References
    ----------
    https://www.tensorflow.org/hub/tutorials/semantic_similarity_with_tf_hub_universal_encoder?hl=en
    """

    def __init__(self):

        self.use_version = 5
        self.use_model = hub.load(f"https://tfhub.dev/google/universal-sentence-encoder-large/{self.use_version}")

    @property
    def dim(self):
        return 512

    def embed(self, preprocessed_sentence):
        """Compute the sentences embeddings for a given sentence.

        Parameters
        ----------
        preprocessed_sentence: str
            Preprocessed sentence to embed.

        Returns
        -------
        embedding: numpy.array
            Embedding of the specified sentence of shape (512,).
        """
        embedding = self.use_model([preprocessed_sentence]).numpy()[0]
        return embedding


def compute_database_embeddings(database, model):
    """Compute Sentences Embeddings for a given model and a given database (articles with covid19_tag True).

    Parameters
    ----------
    database: sqlite3.Cursor
        Cursor to the database with 'sentences' table.
    model: EmbeddingModel
        Instance of the EmbeddingModel of choice.

    Returns
    -------
    final_embeddings: np.array
        Huge numpy array with all sentences embeddings for the given models.
        Format: (sentence_id, embeddings).
    """
    query = """SELECT sentence_id, text FROM sentences
            WHERE sha IN (SELECT sha FROM article_id_2_sha WHERE article_id IN
            (SELECT article_id FROM articles WHERE has_covid19_tag is True))"""
    all_embeddings = list()
    all_ids = list()
    query_execution = database.execute(query)
    query_end = False
    num_sentences = 0
    num_errors = 0

    while not query_end:
        results = query_execution.fetchone()
        if results is not None:
            sentence_id, sentence_text = results
            try:
                preprocessed_sentence = model.preprocess(sentence_text)
                embedding = model.embed(preprocessed_sentence)
            except IndexError:
                embedding = np.zeros((model.dim,))
                num_errors += 1
            all_ids.append(sentence_id)
            all_embeddings.append(embedding)
            num_sentences += 1
            if num_sentences % 1000 == 0:
                print(f'Embedded {num_sentences} with {num_errors} errors')
        else:
            query_end = True

    all_embeddings = np.array(all_embeddings)
    all_ids = np.array(all_ids).reshape((-1, 1))
    final_embeddings = np.concatenate((all_ids, all_embeddings), axis=1)

    return final_embeddings<|MERGE_RESOLUTION|>--- conflicted
+++ resolved
@@ -190,19 +190,6 @@
         embedding = self.bsv_model.embed_sentences([preprocessed_sentence])[0]
         return embedding
 
-<<<<<<< HEAD
-        with sqlite3.connect(str(database_path)) as db:
-            curs = db.cursor()
-            curs.execute("""SELECT sentence_id, text FROM sentences
-                        WHERE sha IN (SELECT sha FROM article_id_2_sha WHERE article_id IN
-                        (SELECT article_id FROM articles WHERE has_covid19_tag is True))""")
-            while True:
-                batch = curs.fetchmany(batch_size)
-                if not batch:
-                    break
-                ids, sentences = zip(*batch)
-=======
->>>>>>> afe324ea
 
 class SBERT(EmbeddingModel):
     """Sentence BERT.
